import dotenv from "dotenv";
import cdnService from "./cdnService.js";

dotenv.config();

class ImageAnalysisService {
  constructor() {
    // Removed deprecated HfInference client
  }

  async analyzeImage(imageUrl, imageId) {
    try {
      // Check CDN cache first
      const cachedAnalysis = await cdnService.getCachedAnalysis(imageUrl);
      if (cachedAnalysis) {
        console.log(`📦 Using cached analysis for image: ${imageId}`);
        return cachedAnalysis;
      }

      // Get optimized CDN URL for the image
      const cdnUrl = await cdnService.getCDNUrl(imageUrl);
      console.log(`🔄 Using CDN optimized URL: ${cdnUrl}`);

//       const prompt = `Analyze this interior image with strong focus on Indian interior design context and provide detailed analysis in JSON format:

// {
//   "image_id": "${imageId}",
//   "ai_generated_tags": {
//     "room": "Room Type (Living Room, Bedroom, Kitchen, Dining Room, Bathroom, Study Room, Home Office, Balcony, Terrace, Pooja Room, Mandir, Drawing Room, Family Room, etc.)",
//     "theme": "Design Theme (Traditional Indian, Indo-Western, Modern Indian, Contemporary Indian, South Indian, North Indian, Coastal Indian, Rajasthani, Gujarati, Bengali, Marathi, Punjabi, Kerala, Tamil Nadu, Karnataka, Maharashtra, etc.)",
//     "primary_features": ["Most prominent feature 1", "Most prominent feature 2", "Most prominent feature 3"],
//     "objects": [
//       {
//         "type": "Object Type (Sofa, Bed, Island Counter, Dining Table, TV Unit, Storage Unit, Mandir Unit, Jharokha, Diwan, Charpai, Swing, Pooja Thali, Toran, Wall Art, Brass Items, Wooden Furniture, etc.)",
//         "features": ["Feature 1", "Feature 2", "Feature 3"],
//         "materials": ["Material 1", "Material 2"],
//         "finish": "Finish type (laminated, veneer, solid wood, glass, metal, fabric, leather, brass, copper, etc.)"
//       }
//     ],
//     "visual_attributes": {
//       "colors": ["Primary color 1", "Secondary color 2", "Accent color 3"],
//       "materials": ["Primary material 1", "Secondary material 2"],
//       "lighting": "Lighting type (natural daylight, warm lighting, cool lighting, LED strips, pendant lights, wall sconces, table lamps, floor lamps, diyas, etc.)",
//       "texture": "Texture description (smooth, textured, rustic, polished, matte, glossy, etc.)"
//     },
//     "indian_context": {
//       "regional_style": "Regional influence (South Indian, North Indian, East Indian, West Indian, Coastal, Himalayan, Desert, etc.)",
//       "traditional_elements": ["Traditional elements present - Toran, Rangoli, Brass items, Wooden carvings, etc."],
//       "modern_adaptations": ["Modern adaptations of traditional elements"],
//       "space_utilization": "Space utilization style (compact, spacious, modular, open-plan, etc.)",
//       "cultural_significance": "Cultural significance of design elements"
//     }
//   },
//   "confidence_scores": {
//     "room": 0.95,
//     "theme": 0.87,
//     "primary_features": 0.89,
//     "objects": 0.92,
//     "indian_context": 0.90
//   },
//   "description": "Detailed description focusing on Indian interior design elements, cultural significance, and space utilization patterns",
//   "metadata": {
//     "tags": ["tag1", "tag2", "tag3", "tag4"],
//     "budget_indicator": "Budget category (economy, mid-range, premium, luxury)",
//     "space_type": "Space type (1BHK, 2BHK, 3BHK, apartment, villa, studio, duplex, penthouse, etc.)",
//     "functionality": "Primary function (entertainment, relaxation, work, dining, pooja, etc.)",
//     "indian_specific": "Indian-specific features (modular kitchen, storage solutions, pooja room, etc.)"
//   }
// }

// Focus on identifying:
// 1. Indian design elements and regional cultural influences
// 2. Traditional Indian furniture and decorative items
// 3. Space optimization techniques common in Indian homes
// 4. Material preferences (teak, rosewood, brass, copper, marble, granite)
// 5. Color schemes popular in Indian interiors
// 6. Storage solutions and modular furniture preferences
// 7. Cultural and religious elements (mandir, pooja items, etc.)
// 8. Regional variations in design and furniture styles

// Please ensure the response is valid JSON format.`;

      const prompt = `You are an expert interior design analyst specializing in Indian interior design. Analyze this image and return ONLY a JSON object with your actual analysis of what you see.

      CRITICAL REQUIREMENTS:
      - Analyze the ACTUAL image content, not examples
      - Use real observations, not placeholder text
      - Focus heavily on Indian design elements and cultural context
      - Return only valid JSON format

      Expected JSON structure (replace ALL values with your actual analysis):

      {
        "image_id": "${imageId}",
        "ai_generated_tags": {
          "room": "Identify the actual room type you observe",
          "theme": "Determine the specific design style present", 
          "primary_features": ["List actual prominent features you see"],
          "objects": [
            {
              "type": "Name the specific furniture/object you identify",
              "features": ["Describe actual visual characteristics"],
              "materials": ["Identify materials you can observe"],
              "finish": "Describe the actual surface finish visible"
            }
          ],
          "visual_attributes": {
            "colors": ["List actual colors you observe in the image"],
            "materials": ["Identify actual materials visible"],
            "lighting": "Describe the lighting conditions you observe",
            "texture": "Describe actual textures visible in the image"
          },
          "indian_context": {
            "regional_style": "Identify specific regional influences if visible",
            "traditional_elements": ["List any traditional Indian elements you can see"],
            "modern_adaptations": ["Note modern interpretations of traditional elements"],
            "space_utilization": "Describe how the space is actually organized",
            "cultural_significance": "Explain cultural relevance of visible elements"
          }
        },
        "confidence_scores": {
          "room": 0.95,
          "theme": 0.87,
          "primary_features": 0.89,
          "objects": 0.92,
          "indian_context": 0.90
        },
        "description": "Provide detailed description of the actual interior space with focus on Indian design elements",
        "metadata": {
          "tags": ["Generate relevant tags based on what you see"],
          "budget_indicator": "Assess budget level based on visible materials and finishes",
          "space_type": "Identify the apparent residential space type",
          "functionality": "Describe the primary purpose of this space",
          "indian_specific": "Highlight Indian-specific design features visible"
        }
      }

<<<<<<< HEAD
Focus on identifying:
1. Indian design elements and regional cultural influences
2. Traditional Indian furniture and decorative items
3. Space optimization techniques common in Indian homes
4. Material preferences (teak, rosewood, brass, copper, marble, granite)
5. Color schemes popular in Indian interiors
6. Storage solutions and modular furniture preferences
7. Cultural and religious elements (mandir, pooja items, etc.)
8. Regional variations in design and furniture styles

Please ensure the response is valid JSON format.`;

      const chatCompletion = await this.client.chatCompletion({
        provider: "auto",
        model: "Qwen/Qwen2.5-VL-7B-Instruct",
        messages: [
          {
            role: "user",
            content: [
              {
                type: "text",
                text: prompt,
              },
              {
                type: "image_url",
                image_url: {
                  url: cdnUrl, // Use CDN optimized URL
                },
=======
      ANALYSIS FOCUS AREAS:
      - Indian regional design influences and cultural elements
      - Traditional furniture styles (diwan, jharokha, carved elements)
      - Material usage (teak, brass, marble, granite, copper)
      - Color palettes typical in Indian interiors
      - Storage and space optimization solutions
      - Religious or cultural decorative elements
      - Regional variations in design approach

      Return ONLY the JSON object with your actual analysis of this specific image.`;


      // Retry logic for API calls
      const maxRetries = 3;
      const baseDelay = 2000; // 2 seconds
      let lastError;
      let response;

      for (let attempt = 1; attempt <= maxRetries; attempt++) {
        try {
          console.log(`🔄 Attempt ${attempt}/${maxRetries} for ${imageId}`);
          
          response = await fetch(
            "https://router.huggingface.co/auto/v1/chat/completions",
            {
              headers: {
                Authorization: `Bearer ${process.env.HF_TOKEN}`,
                "Content-Type": "application/json",
>>>>>>> c3382d53
              },
              method: "POST",
              body: JSON.stringify({
                messages: [
                  {
                    role: "user",
                    content: [
                      {
                        type: "text",
                        text: prompt,
                      },
                      {
                        type: "image_url",
                        image_url: {
                          url: cdnUrl, // Use CDN optimized URL
                        },
                      },
                    ],
                  },
                ],
                model: "Qwen/Qwen2.5-VL-7B-Instruct",
                stream: false
              }),
            }
          );

          if (response.ok) {
            console.log(`✅ Success on attempt ${attempt} for ${imageId}`);
            break;
          } else {
            const errorText = await response.text();
            lastError = new Error(`HTTP ${response.status}: ${errorText}`);
            
            // Check if it's a retryable error
            const isRetryableError = 
              response.status === 429 || // Rate limit
              response.status === 500 || // Server error
              response.status === 502 || // Bad gateway
              response.status === 503 || // Service unavailable
              response.status === 504 || // Gateway timeout
              errorText.includes('model_not_supported') || // Model temporarily unavailable
              errorText.includes('provider') || // Provider issues
              errorText.includes('timeout'); // Timeout errors
            
            if (attempt === maxRetries || !isRetryableError) {
              throw lastError;
            }
            
            const delay = baseDelay * Math.pow(2, attempt - 1); // Exponential backoff
            console.log(`⏳ Retryable error detected. Waiting ${delay}ms before retry...`);
            await new Promise(resolve => setTimeout(resolve, delay));
          }
        } catch (error) {
          lastError = error;
          if (attempt === maxRetries) {
            throw error;
          }
          const delay = baseDelay * Math.pow(2, attempt - 1);
          console.log(`⏳ Network error. Waiting ${delay}ms before retry...`);
          await new Promise(resolve => setTimeout(resolve, delay));
        }
      }

      const chatCompletion = await response.json();

      console.log(chatCompletion.choices[0].message);

      // Try to parse the response as JSON
      try {
        let content = chatCompletion.choices[0].message.content;

        // Remove markdown code blocks if present
        if (content.includes("```json")) {
          content = content.replace(/```json\n?/g, "").replace(/```\n?/g, "");
        }

        // Check for template responses
        if (content.includes("Room Type (") || content.includes("Design Theme (") || content.includes("Traditional Indian")) {
          throw new Error("Template response detected - model returned placeholder text instead of actual analysis");
        }

        const jsonResponse = JSON.parse(content);
<<<<<<< HEAD

=======
        
        // Validate the response structure
        if (!jsonResponse.ai_generated_tags || !jsonResponse.ai_generated_tags.room) {
          throw new Error("Invalid response structure - missing required fields");
        }
        
>>>>>>> c3382d53
        // Cache the analysis result
        await cdnService.cacheAnalysis(imageUrl, jsonResponse);

        return jsonResponse;
      } catch (parseError) {
        console.error(`❌ JSON parsing error for ${imageId}:`, parseError.message);
        console.error(`Raw response:`, chatCompletion.choices[0].message.content);
        
        // If JSON parsing fails, return the raw response with more details
        return {
          image_id: imageId,
          raw_response: chatCompletion.choices[0].message.content,
          error: `Failed to parse JSON response: ${parseError.message}`,
          http_status: response.status,
          model_used: "Qwen/Qwen2.5-VL-7B-Instruct"
        };
      }
    } catch (error) {
      console.error("Error analyzing image:", error);

      // Provide more specific error information
      let errorMessage = "Failed to analyze image";
      if (error.message) {
        errorMessage += `: ${error.message}`;
      }
      if (error.status) {
        errorMessage += ` (HTTP ${error.status})`;
      }

      throw new Error(errorMessage);
    }
  }
}

export default new ImageAnalysisService();<|MERGE_RESOLUTION|>--- conflicted
+++ resolved
@@ -21,64 +21,64 @@
       const cdnUrl = await cdnService.getCDNUrl(imageUrl);
       console.log(`🔄 Using CDN optimized URL: ${cdnUrl}`);
 
-//       const prompt = `Analyze this interior image with strong focus on Indian interior design context and provide detailed analysis in JSON format:
-
-// {
-//   "image_id": "${imageId}",
-//   "ai_generated_tags": {
-//     "room": "Room Type (Living Room, Bedroom, Kitchen, Dining Room, Bathroom, Study Room, Home Office, Balcony, Terrace, Pooja Room, Mandir, Drawing Room, Family Room, etc.)",
-//     "theme": "Design Theme (Traditional Indian, Indo-Western, Modern Indian, Contemporary Indian, South Indian, North Indian, Coastal Indian, Rajasthani, Gujarati, Bengali, Marathi, Punjabi, Kerala, Tamil Nadu, Karnataka, Maharashtra, etc.)",
-//     "primary_features": ["Most prominent feature 1", "Most prominent feature 2", "Most prominent feature 3"],
-//     "objects": [
-//       {
-//         "type": "Object Type (Sofa, Bed, Island Counter, Dining Table, TV Unit, Storage Unit, Mandir Unit, Jharokha, Diwan, Charpai, Swing, Pooja Thali, Toran, Wall Art, Brass Items, Wooden Furniture, etc.)",
-//         "features": ["Feature 1", "Feature 2", "Feature 3"],
-//         "materials": ["Material 1", "Material 2"],
-//         "finish": "Finish type (laminated, veneer, solid wood, glass, metal, fabric, leather, brass, copper, etc.)"
-//       }
-//     ],
-//     "visual_attributes": {
-//       "colors": ["Primary color 1", "Secondary color 2", "Accent color 3"],
-//       "materials": ["Primary material 1", "Secondary material 2"],
-//       "lighting": "Lighting type (natural daylight, warm lighting, cool lighting, LED strips, pendant lights, wall sconces, table lamps, floor lamps, diyas, etc.)",
-//       "texture": "Texture description (smooth, textured, rustic, polished, matte, glossy, etc.)"
-//     },
-//     "indian_context": {
-//       "regional_style": "Regional influence (South Indian, North Indian, East Indian, West Indian, Coastal, Himalayan, Desert, etc.)",
-//       "traditional_elements": ["Traditional elements present - Toran, Rangoli, Brass items, Wooden carvings, etc."],
-//       "modern_adaptations": ["Modern adaptations of traditional elements"],
-//       "space_utilization": "Space utilization style (compact, spacious, modular, open-plan, etc.)",
-//       "cultural_significance": "Cultural significance of design elements"
-//     }
-//   },
-//   "confidence_scores": {
-//     "room": 0.95,
-//     "theme": 0.87,
-//     "primary_features": 0.89,
-//     "objects": 0.92,
-//     "indian_context": 0.90
-//   },
-//   "description": "Detailed description focusing on Indian interior design elements, cultural significance, and space utilization patterns",
-//   "metadata": {
-//     "tags": ["tag1", "tag2", "tag3", "tag4"],
-//     "budget_indicator": "Budget category (economy, mid-range, premium, luxury)",
-//     "space_type": "Space type (1BHK, 2BHK, 3BHK, apartment, villa, studio, duplex, penthouse, etc.)",
-//     "functionality": "Primary function (entertainment, relaxation, work, dining, pooja, etc.)",
-//     "indian_specific": "Indian-specific features (modular kitchen, storage solutions, pooja room, etc.)"
-//   }
-// }
-
-// Focus on identifying:
-// 1. Indian design elements and regional cultural influences
-// 2. Traditional Indian furniture and decorative items
-// 3. Space optimization techniques common in Indian homes
-// 4. Material preferences (teak, rosewood, brass, copper, marble, granite)
-// 5. Color schemes popular in Indian interiors
-// 6. Storage solutions and modular furniture preferences
-// 7. Cultural and religious elements (mandir, pooja items, etc.)
-// 8. Regional variations in design and furniture styles
-
-// Please ensure the response is valid JSON format.`;
+      //       const prompt = `Analyze this interior image with strong focus on Indian interior design context and provide detailed analysis in JSON format:
+
+      // {
+      //   "image_id": "${imageId}",
+      //   "ai_generated_tags": {
+      //     "room": "Room Type (Living Room, Bedroom, Kitchen, Dining Room, Bathroom, Study Room, Home Office, Balcony, Terrace, Pooja Room, Mandir, Drawing Room, Family Room, etc.)",
+      //     "theme": "Design Theme (Traditional Indian, Indo-Western, Modern Indian, Contemporary Indian, South Indian, North Indian, Coastal Indian, Rajasthani, Gujarati, Bengali, Marathi, Punjabi, Kerala, Tamil Nadu, Karnataka, Maharashtra, etc.)",
+      //     "primary_features": ["Most prominent feature 1", "Most prominent feature 2", "Most prominent feature 3"],
+      //     "objects": [
+      //       {
+      //         "type": "Object Type (Sofa, Bed, Island Counter, Dining Table, TV Unit, Storage Unit, Mandir Unit, Jharokha, Diwan, Charpai, Swing, Pooja Thali, Toran, Wall Art, Brass Items, Wooden Furniture, etc.)",
+      //         "features": ["Feature 1", "Feature 2", "Feature 3"],
+      //         "materials": ["Material 1", "Material 2"],
+      //         "finish": "Finish type (laminated, veneer, solid wood, glass, metal, fabric, leather, brass, copper, etc.)"
+      //       }
+      //     ],
+      //     "visual_attributes": {
+      //       "colors": ["Primary color 1", "Secondary color 2", "Accent color 3"],
+      //       "materials": ["Primary material 1", "Secondary material 2"],
+      //       "lighting": "Lighting type (natural daylight, warm lighting, cool lighting, LED strips, pendant lights, wall sconces, table lamps, floor lamps, diyas, etc.)",
+      //       "texture": "Texture description (smooth, textured, rustic, polished, matte, glossy, etc.)"
+      //     },
+      //     "indian_context": {
+      //       "regional_style": "Regional influence (South Indian, North Indian, East Indian, West Indian, Coastal, Himalayan, Desert, etc.)",
+      //       "traditional_elements": ["Traditional elements present - Toran, Rangoli, Brass items, Wooden carvings, etc."],
+      //       "modern_adaptations": ["Modern adaptations of traditional elements"],
+      //       "space_utilization": "Space utilization style (compact, spacious, modular, open-plan, etc.)",
+      //       "cultural_significance": "Cultural significance of design elements"
+      //     }
+      //   },
+      //   "confidence_scores": {
+      //     "room": 0.95,
+      //     "theme": 0.87,
+      //     "primary_features": 0.89,
+      //     "objects": 0.92,
+      //     "indian_context": 0.90
+      //   },
+      //   "description": "Detailed description focusing on Indian interior design elements, cultural significance, and space utilization patterns",
+      //   "metadata": {
+      //     "tags": ["tag1", "tag2", "tag3", "tag4"],
+      //     "budget_indicator": "Budget category (economy, mid-range, premium, luxury)",
+      //     "space_type": "Space type (1BHK, 2BHK, 3BHK, apartment, villa, studio, duplex, penthouse, etc.)",
+      //     "functionality": "Primary function (entertainment, relaxation, work, dining, pooja, etc.)",
+      //     "indian_specific": "Indian-specific features (modular kitchen, storage solutions, pooja room, etc.)"
+      //   }
+      // }
+
+      // Focus on identifying:
+      // 1. Indian design elements and regional cultural influences
+      // 2. Traditional Indian furniture and decorative items
+      // 3. Space optimization techniques common in Indian homes
+      // 4. Material preferences (teak, rosewood, brass, copper, marble, granite)
+      // 5. Color schemes popular in Indian interiors
+      // 6. Storage solutions and modular furniture preferences
+      // 7. Cultural and religious elements (mandir, pooja items, etc.)
+      // 8. Regional variations in design and furniture styles
+
+      // Please ensure the response is valid JSON format.`;
 
       const prompt = `You are an expert interior design analyst specializing in Indian interior design. Analyze this image and return ONLY a JSON object with your actual analysis of what you see.
 
@@ -135,36 +135,6 @@
         }
       }
 
-<<<<<<< HEAD
-Focus on identifying:
-1. Indian design elements and regional cultural influences
-2. Traditional Indian furniture and decorative items
-3. Space optimization techniques common in Indian homes
-4. Material preferences (teak, rosewood, brass, copper, marble, granite)
-5. Color schemes popular in Indian interiors
-6. Storage solutions and modular furniture preferences
-7. Cultural and religious elements (mandir, pooja items, etc.)
-8. Regional variations in design and furniture styles
-
-Please ensure the response is valid JSON format.`;
-
-      const chatCompletion = await this.client.chatCompletion({
-        provider: "auto",
-        model: "Qwen/Qwen2.5-VL-7B-Instruct",
-        messages: [
-          {
-            role: "user",
-            content: [
-              {
-                type: "text",
-                text: prompt,
-              },
-              {
-                type: "image_url",
-                image_url: {
-                  url: cdnUrl, // Use CDN optimized URL
-                },
-=======
       ANALYSIS FOCUS AREAS:
       - Indian regional design influences and cultural elements
       - Traditional furniture styles (diwan, jharokha, carved elements)
@@ -176,7 +146,6 @@
 
       Return ONLY the JSON object with your actual analysis of this specific image.`;
 
-
       // Retry logic for API calls
       const maxRetries = 3;
       const baseDelay = 2000; // 2 seconds
@@ -186,14 +155,13 @@
       for (let attempt = 1; attempt <= maxRetries; attempt++) {
         try {
           console.log(`🔄 Attempt ${attempt}/${maxRetries} for ${imageId}`);
-          
+
           response = await fetch(
             "https://router.huggingface.co/auto/v1/chat/completions",
             {
               headers: {
                 Authorization: `Bearer ${process.env.HF_TOKEN}`,
                 "Content-Type": "application/json",
->>>>>>> c3382d53
               },
               method: "POST",
               body: JSON.stringify({
@@ -215,7 +183,7 @@
                   },
                 ],
                 model: "Qwen/Qwen2.5-VL-7B-Instruct",
-                stream: false
+                stream: false,
               }),
             }
           );
@@ -226,25 +194,27 @@
           } else {
             const errorText = await response.text();
             lastError = new Error(`HTTP ${response.status}: ${errorText}`);
-            
+
             // Check if it's a retryable error
-            const isRetryableError = 
+            const isRetryableError =
               response.status === 429 || // Rate limit
               response.status === 500 || // Server error
               response.status === 502 || // Bad gateway
               response.status === 503 || // Service unavailable
               response.status === 504 || // Gateway timeout
-              errorText.includes('model_not_supported') || // Model temporarily unavailable
-              errorText.includes('provider') || // Provider issues
-              errorText.includes('timeout'); // Timeout errors
-            
+              errorText.includes("model_not_supported") || // Model temporarily unavailable
+              errorText.includes("provider") || // Provider issues
+              errorText.includes("timeout"); // Timeout errors
+
             if (attempt === maxRetries || !isRetryableError) {
               throw lastError;
             }
-            
+
             const delay = baseDelay * Math.pow(2, attempt - 1); // Exponential backoff
-            console.log(`⏳ Retryable error detected. Waiting ${delay}ms before retry...`);
-            await new Promise(resolve => setTimeout(resolve, delay));
+            console.log(
+              `⏳ Retryable error detected. Waiting ${delay}ms before retry...`
+            );
+            await new Promise((resolve) => setTimeout(resolve, delay));
           }
         } catch (error) {
           lastError = error;
@@ -253,7 +223,7 @@
           }
           const delay = baseDelay * Math.pow(2, attempt - 1);
           console.log(`⏳ Network error. Waiting ${delay}ms before retry...`);
-          await new Promise(resolve => setTimeout(resolve, delay));
+          await new Promise((resolve) => setTimeout(resolve, delay));
         }
       }
 
@@ -271,36 +241,49 @@
         }
 
         // Check for template responses
-        if (content.includes("Room Type (") || content.includes("Design Theme (") || content.includes("Traditional Indian")) {
-          throw new Error("Template response detected - model returned placeholder text instead of actual analysis");
+        if (
+          content.includes("Room Type (") ||
+          content.includes("Design Theme (") ||
+          content.includes("Traditional Indian")
+        ) {
+          throw new Error(
+            "Template response detected - model returned placeholder text instead of actual analysis"
+          );
         }
 
         const jsonResponse = JSON.parse(content);
-<<<<<<< HEAD
-
-=======
-        
+
         // Validate the response structure
-        if (!jsonResponse.ai_generated_tags || !jsonResponse.ai_generated_tags.room) {
-          throw new Error("Invalid response structure - missing required fields");
-        }
-        
->>>>>>> c3382d53
+        if (
+          !jsonResponse.ai_generated_tags ||
+          !jsonResponse.ai_generated_tags.room
+        ) {
+          throw new Error(
+            "Invalid response structure - missing required fields"
+          );
+        }
+
         // Cache the analysis result
         await cdnService.cacheAnalysis(imageUrl, jsonResponse);
 
         return jsonResponse;
       } catch (parseError) {
-        console.error(`❌ JSON parsing error for ${imageId}:`, parseError.message);
-        console.error(`Raw response:`, chatCompletion.choices[0].message.content);
-        
+        console.error(
+          `❌ JSON parsing error for ${imageId}:`,
+          parseError.message
+        );
+        console.error(
+          `Raw response:`,
+          chatCompletion.choices[0].message.content
+        );
+
         // If JSON parsing fails, return the raw response with more details
         return {
           image_id: imageId,
           raw_response: chatCompletion.choices[0].message.content,
           error: `Failed to parse JSON response: ${parseError.message}`,
           http_status: response.status,
-          model_used: "Qwen/Qwen2.5-VL-7B-Instruct"
+          model_used: "Qwen/Qwen2.5-VL-7B-Instruct",
         };
       }
     } catch (error) {
